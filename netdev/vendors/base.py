--- conflicted
+++ resolved
@@ -18,15 +18,10 @@
     Base Abstract Class for working with network devices
     """
 
-<<<<<<< HEAD
     def __init__(self, host=u'', username=u'', password=u'', port=22, device_type=u'', timeout=15, loop=None,
-                 known_hosts=None, local_addr=None, client_keys=None, passphrase=None, tunnel=None,
+                 known_hosts=None, local_addr=None, client_keys=None, passphrase=None, tunnel=None, pattern=None,
                  agent_forwarding=False, agent_path=(), client_version=u"netdev", family=0,
                  kex_algs=(), encryption_algs=(), mac_algs=(), compression_algs=(), signature_algs=()):
-=======
-    def __init__(self, host=u'', username=u'', password=u'', port=22, device_type=u'', known_hosts=None,
-                 local_addr=None, client_keys=None, passphrase=None, timeout=15, loop=None, pattern=None):
->>>>>>> 02fc9d2d
         """
         Initialize base class for asynchronous working with network devices
 
@@ -40,9 +35,10 @@
         :param known_hosts: file with known hosts. Default is None (no policy). With () it will use default file
         :param local_addr: local address for binding source of tcp connection
         :param client_keys: path for client keys. Default in None. With () it will use default file in OS
-<<<<<<< HEAD
         :param passphrase: password for encrypted client keys
         :param tunnel: An existing SSH connection that this new connection should be tunneled over
+        :param pattern: pattern for searching the end of device prompt.
+                Example: r"{hostname}.*?(\(.*?\))?[{delimeters}]"
         :param agent_forwarding: Allow or not allow agent forward for server
         :param agent_path:
             The path of a UNIX domain socket to use to contact an ssh-agent
@@ -75,7 +71,7 @@
             A list of public key signature algorithms to use during the SSH
             handshake, taken from `signature algorithms
             <https://asyncssh.readthedocs.io/en/latest/api.html#signaturealgs>`_
-
+        
 
         :type host: str
         :type username: str
@@ -87,6 +83,7 @@
             *see* `SpecifyingKnownHosts
             <https://asyncssh.readthedocs.io/en/latest/api.html#specifyingknownhosts>`_
         :type loop: :class:`AbstractEventLoop <asyncio.AbstractEventLoop>`
+        :type pattern: str
         :type tunnel: :class:`BaseDevice <netdev.vendors.BaseDevice>`
         :type family:
             :class:`socket.AF_UNSPEC` or :class:`socket.AF_INET` or :class:`socket.AF_INET6`
@@ -103,13 +100,6 @@
         :type mac_algs: list[str]
         :type compression_algs: list[str]
         :type signature_algs: list[str]
-=======
-        :param str passphrase: password for encrypted client keys
-        :param float timeout: timeout in second for getting information from channel
-        :param loop: asyncio loop object
-        :param str pattern: pattern for searching the end of device prompt.
-                Example: r"{hostname}.*?(\(.*?\))?[{delimeters}]"
->>>>>>> 02fc9d2d
         """
         if host:
             self._host = host
@@ -123,7 +113,6 @@
         else:
             self._loop = loop
 
-<<<<<<< HEAD
         """Convert needed connect params to a dictionary for simplicity"""
         self._connect_params_dict = {'host': self._host,
                                      'port': self._port,
@@ -144,10 +133,9 @@
                                      'mac_algs': mac_algs,
                                      'compression_algs': compression_algs,
                                      'signature_algs': signature_algs}
-=======
+        
         if pattern is not None:
             self._pattern = pattern
->>>>>>> 02fc9d2d
 
         # Filling internal vars
         self._stdin = self._stdout = self._stderr = self._conn = None
